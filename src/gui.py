--- conflicted
+++ resolved
@@ -369,7 +369,6 @@
         list_frame.rowconfigure(1, weight=1)
         ttk.Label(list_frame, text="Bilder & Videos", style="Heading.TLabel").grid(row=0, column=0, sticky="w")
 
-<<<<<<< HEAD
         self.listbox = tk.Listbox(list_frame, exportselection=False, height=20)
         self.listbox.grid(row=1, column=0, sticky="nswe", pady=(6, 0))
         self.listbox.bind("<<ListboxSelect>>", lambda _event: self._on_listbox_select())
@@ -381,14 +380,6 @@
             selectbackground="#3f71ff",
             selectforeground="#ffffff",
             activestyle="none",
-=======
-        self.listbox = ttk.Treeview(
-            list_frame,
-            show="tree",
-            selectmode="browse",
-            height=20,
-            style="Media.Treeview",
->>>>>>> ea1f834b
         )
         self.listbox.grid(row=1, column=0, sticky="nswe", pady=(6, 0))
         self.listbox.column("#0", anchor="w", stretch=True)
